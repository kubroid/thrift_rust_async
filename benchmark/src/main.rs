--- conflicted
+++ resolved
@@ -32,7 +32,6 @@
 const SYNC_LOCATION: usize = 1;
 const ASYNC_LOCATION: usize = 2;
 
-<<<<<<< HEAD
 // const
 const RUN_CLIENT: usize = 0;
 const RUN_SERVER: usize = 1;
@@ -42,25 +41,9 @@
 const LOOP_NUM: usize = 5;
 const ADDR: usize = 6;
 
-=======
-/// config parameter
-// number of clients
-const THREAD_NUM: i32 = 100;
-// number of calls for each client
-const LOOP_NUM: i32 = 10000;
-
-// whether to run component
-const RUN_CLIENT: bool = true;
-const RUN_SERVER: bool = true;
-const RUN_SYNC: bool = false;
-const RUN_ASYNC: bool = true;
-
 // print format
 const PRINT_CSV: bool = false;
 
-// addr to connect
-const ADDR: &str = "127.0.0.1:9090";
->>>>>>> 56f8eb09
 ///
 const DEFAULT_RUN_CLIENT: &str = "true";
 const DEFAULT_RUN_SERVER: &str = "true";
@@ -179,14 +162,6 @@
 
         // handle raw time result to statistic
         let time_statistic = handle_time(res);
-<<<<<<< HEAD
-        output[ASYNC_LOCATION] = util::format_result(String::from("async"), args[THREAD_NUM].parse::<i64>().unwrap() * args[LOOP_NUM].parse::<i64>().unwrap(),
-                                                     (end - start).num_milliseconds(),
-                                                     time_statistic[0], time_statistic[1],
-                                                     time_statistic[2], time_statistic[3],
-                                                     time_statistic[4], time_statistic[5],
-                                                     time_statistic[6]);
-=======
         if !PRINT_CSV {
             output[ASYNC_LOCATION] = util::format_result(String::from("async"), (THREAD_NUM * LOOP_NUM) as i64,
                                                          (end - start).num_milliseconds(),
@@ -202,7 +177,6 @@
                                                              time_statistic[4], time_statistic[5],
                                                              time_statistic[6]);
         }
->>>>>>> 56f8eb09
     }
 
     if args[RUN_SERVER] == String::from("true") {
@@ -213,9 +187,6 @@
 }
 
 fn main() {
-<<<<<<< HEAD
-    // for profile
-    // let guard = pprof::ProfilerGuard::new(100).unwrap();
     let mut args: Vec<String> = vec![String::from(DEFAULT_RUN_CLIENT),
                                      String::from(DEFAULT_RUN_SERVER),
                                      String::from(DEFAULT_RUN_SYNC),
@@ -225,9 +196,6 @@
                                      String::from(DEFAULT_ADDR)];
 
     parse_args(&mut args);
-=======
-    // let guard = pprof::ProfilerGuard::new(100).unwrap();
->>>>>>> 56f8eb09
 
 
     let mut output = vec![String::new(), String::new(), String::new()];
@@ -240,20 +208,9 @@
         task::block_on(run_async_both(&mut output, Arc::clone(&arc_args)));
     }
     // sync part
-<<<<<<< HEAD
     if arc_args[RUN_SYNC] == String::from("true") {
         run_sync_both(&mut output, Arc::clone(&arc_args));
     }
-=======
-    // if RUN_SYNC {
-    //     run_sync_both(&mut output);
-    // }
->>>>>>> 56f8eb09
-
-    // if let Ok(report) = guard.report().build() {
-    //     let file = File::create("flamegraph.svg").unwrap();
-    //     report.flamegraph(file).unwrap();
-    // };
 
     util::print_result(&output);
 }
